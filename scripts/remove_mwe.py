#!/usr/bin/env python
"""Removes the "multiword" part of multi-word tokens in CoNLL-U files."""

import argparse

from udtube import data


def main(args: argparse.Namespace) -> None:
    prefix = args.source.removesuffix(".conllu")
    sink_name = prefix + "-no_mwe" + ".conllu"
    with open(sink_name, "w") as sink:
<<<<<<< HEAD
        for tokenlist in data.parse(args.source):
=======
        for tokenlist in data.parse_from_path(args.source):
>>>>>>> b87f93ad
            tokenlist = data.TokenList(
                [token for token in tokenlist if "-" not in token["id"]],
                metadata=tokenlist.metadata,
            )
            print(tokenlist.serialize(), file=sink)


if __name__ == "__main__":
    parser = argparse.ArgumentParser(description=__doc__)
    parser.add_argument("source", help="input file")
    main(parser.parse_args())<|MERGE_RESOLUTION|>--- conflicted
+++ resolved
@@ -10,11 +10,7 @@
     prefix = args.source.removesuffix(".conllu")
     sink_name = prefix + "-no_mwe" + ".conllu"
     with open(sink_name, "w") as sink:
-<<<<<<< HEAD
-        for tokenlist in data.parse(args.source):
-=======
         for tokenlist in data.parse_from_path(args.source):
->>>>>>> b87f93ad
             tokenlist = data.TokenList(
                 [token for token in tokenlist if "-" not in token["id"]],
                 metadata=tokenlist.metadata,
