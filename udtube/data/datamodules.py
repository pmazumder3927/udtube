--- conflicted
+++ resolved
@@ -119,11 +119,7 @@
         lemma_vocabulary = set() if self.use_lemma else None
         feats_vocabulary = set() if self.use_feats else None
         lemma_mapper = mappers.LemmaMapper(self.reverse_edits)
-<<<<<<< HEAD
-        for tokenlist in conllu.parse(self.train):
-=======
         for tokenlist in conllu.parse_from_path(self.train):
->>>>>>> b87f93ad
             # We don't need to collect the upos vocabulary because "u"
             # stands for "universal" here.
             if self.use_xpos:
@@ -240,11 +236,7 @@
 
     def _conllu_map_dataset(self, path: str) -> datasets.ConlluMapDataset:
         return datasets.ConlluMapDataset(
-<<<<<<< HEAD
-            list(conllu.parse(path)),
-=======
             list(conllu.parse_from_path(path)),
->>>>>>> b87f93ad
             mappers.Mapper(self.index),
             self.use_upos,
             self.use_xpos,
