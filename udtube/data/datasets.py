--- conflicted
+++ resolved
@@ -72,11 +72,7 @@
     path: str
 
     def __iter__(self) -> Iterator[Item]:
-<<<<<<< HEAD
-        for tokenlist in conllu.parse(self.path):
-=======
         for tokenlist in conllu.parse_from_path(self.path):
->>>>>>> b87f93ad
             yield Item(tokenlist)
 
 
